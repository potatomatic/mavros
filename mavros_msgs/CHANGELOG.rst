^^^^^^^^^^^^^^^^^^^^^^^^^^^^^^^^^
Changelog for package mavros_msgs
^^^^^^^^^^^^^^^^^^^^^^^^^^^^^^^^^

<<<<<<< HEAD
2.0.5 (2021-11-28)
------------------
* Merge branch 'master' into ros2
  * master:
  1.12.0
  update changelog
  Fix multiple bugs
  lib: fix mission frame debug print
  extras: distance_sensor: revert back to zero quaternion
* 1.12.0
* update changelog
* extras: fix some more lint warns
* msgs: update conversion header
* Merge branch 'master' into ros2
  * master:
  1.11.1
  update changelog
  lib: fix build
* 1.11.1
* update changelog
* Merge branch 'master' into ros2
  * master:
  1.11.0
  update changelog
  lib: fix ftf warnings
  msgs: use pragmas to ignore unaligned pointer warnings
  extras: landing_target: fix misprint
  msgs: fix convert const
  plugin: setpoint_raw: fix misprint
  msgs: try to hide 'unaligned pointer' warning
  plugin: sys: fix compillation error
  plugin: initialize quaternions with identity
  plugin: sys: Use wall timers for connection management
  Use meters for relative altitude
  distance_sensor: Initialize sensor orientation quaternion to zero
  Address review comments
  Add camera plugin for interfacing with mavlink camera protocol
* 1.11.0
* update changelog
* msgs: use pragmas to ignore unaligned pointer warnings
* msgs: fix convert const
* msgs: try to hide 'unaligned pointer' warning
* Merge pull request `#1651 <https://github.com/mavlink/mavros/issues/1651>`_ from Jaeyoung-Lim/pr-image-capture-plugin
  Add camera plugin for interfacing with mavlink camera protocol
* Address review comments
* Add camera plugin for interfacing with mavlink camera protocol
  Add camera image captured message for handling camera trigger information
* Merge branch 'master' into ros2
  * master:
  msgs: add yaw field to GPS_INPUT
* msgs: add yaw field to GPS_INPUT
* Contributors: Jaeyoung-Lim, Vladimir Ermakov

2.0.4 (2021-11-04)
------------------
* Merge branch 'master' into ros2
  * master:
  1.10.0
  prepare release
* 1.10.0
* prepare release
* Merge branch 'master' into ros2
  * master:
  msgs: update gpsraw to have yaw field
* msgs: update gpsraw to have yaw field
* Merge branch 'master' into ros2
  * master: (25 commits)
  Remove reference
  Catch std::length_error in send_message
  Show ENOTCONN error instead of crash
  Tunnel: Check for invalid payload length
  Tunnel.msg: Generate enum with cog
  mavros_extras: Create tunnel plugin
  mavros_msgs: Add Tunnel message
  MountControl.msg: fix copy-paste
  sys_time.cpp: typo
  sys_time: publish /clock for simulation times
  1.9.0
  update changelog
  Spelling corrections
  Changed OverrideRCIn to 18 channels
  This adds functionality to erase all logs on the SD card via mavlink
  publish BATTERY2 message as /mavros/battery2 topic
  Mavlink v2.0 specs for RC_CHANNELS_OVERRIDE accepts upto 18 channels. The plugin publishes channels 9 to 18 if the FCU protocol version is 2.0
  Added NAV_CONTROLLER_OUTPUT Plugin
  Added GPS_INPUT plugin
  Update esc_status plugin with datatype change on MAVLink.
  ...
* Merge pull request `#1625 <https://github.com/mavlink/mavros/issues/1625>`_ from scoutdi/tunnel-plugin
  Plugin for TUNNEL messages
* Tunnel.msg: Generate enum with cog
* mavros_msgs: Add Tunnel message
* Merge pull request `#1623 <https://github.com/mavlink/mavros/issues/1623>`_ from amilcarlucas/pr/more-typo-fixes
  More typo fixes
* MountControl.msg: fix copy-paste
* 1.9.0
* update changelog
* Merge pull request `#1616 <https://github.com/mavlink/mavros/issues/1616>`_ from amilcarlucas/pr/RC_CHANNELS-mavlink2-extensions
  Mavlink v2.0 specs for RC_CHANNELS_OVERRIDE accepts upto 18 channels.…
* Changed OverrideRCIn to 18 channels
* Merge pull request `#1617 <https://github.com/mavlink/mavros/issues/1617>`_ from amilcarlucas/pr/NAV_CONTROLLER_OUTPUT-plugin
  Added NAV_CONTROLLER_OUTPUT Plugin
* Merge pull request `#1618 <https://github.com/mavlink/mavros/issues/1618>`_ from amilcarlucas/pr/GPS_INPUT-plugin
  Added GPS_INPUT plugin
* Mavlink v2.0 specs for RC_CHANNELS_OVERRIDE accepts upto 18 channels. The plugin publishes channels 9 to 18 if the FCU protocol version is 2.0
* Added NAV_CONTROLLER_OUTPUT Plugin
* Added GPS_INPUT plugin
* Merge branch 'master' into master
* Update esc_status plugin with datatype change on MAVLink.
  ESC_INFO MAVLink message was updated to have negative temperates and also at a different resolution. This commit updates those changes on this side.
* Remove Mount_Status plugin. Add Status data to Mount_Control plugin. Remove Mount_Status message.
* msgs: re-generate file lists
* Merge branch 'master' into ros2
  * master:
  extras: esc_telemetry: fix build
  extras: fix esc_telemetry centi-volt/amp conversion
  extras: uncrustify all plugins
  plugins: reformat xml
  extras: reformat plugins xml
  extras: fix apm esc_telemetry
  msgs: fix types for apm's esc telemetry
  actually allocate memory for the telemetry information
  fixed some compile errors
  added esc_telemetry plugin
  Reset calibration flag when re-calibrating. Prevent wrong data output.
  Exclude changes to launch files.
  Delete debug files.
  Apply uncrustify changes.
  Set progress array to global to prevent erasing data.
  Move Compass calibration report to extras. Rewrite code based on instructions.
  Remove extra message from CMakeLists.
  Add message and service definition.
  Add compass calibration feedback status. Add service to call the 'Next' button in calibrations.
* msgs: fix types for apm's esc telemetry
* actually allocate memory for the telemetry information
* added esc_telemetry plugin
* Add Mount angles message for communications with ardupilotmega.
* Remove extra message from CMakeLists.
* Add message and service definition.
* Contributors: Abhijith Thottumadayil Jagadeesh, André Filipe, Dr.-Ing. Amilcar do Carmo Lucas, Karthik Desai, Morten Fyhn Amundsen, Ricardo Marques, Russell, Vladimir Ermakov

2.0.3 (2021-06-20)
------------------

2.0.2 (2021-06-20)
------------------

2.0.1 (2021-06-06)
------------------
* Add rcl_interfaces dependency
* Merge branch 'master' into ros2
  * master:
  readme: update
  1.8.0
  update changelog
  Create semgrep-analysis.yml
  Create codeql-analysis.yml
* 1.8.0
* update changelog
* Contributors: Rob Clarke, Vladimir Ermakov

2.0.0 (2021-05-28)
------------------
* msgs: update command codes
* msgs: update param services
* plugins: setpoint_velocity: port to ros2
* Merge branch 'master' into ros2
  * master:
  1.7.1
  update changelog
  re-generate all pymavlink enums
  1.7.0
  update changelog
* mavros: generate plugin list
* Merge branch 'master' into ros2
  * master:
  msgs: re-generate the code
  lib: re-generate the code
  plugins: mission: re-generate the code
  MissionBase: correction to file information
  MissionBase: add copyright from origional waypoint.cpp
  uncrustify
  whitespace
  add rallypoint and geofence plugins to mavros plugins xml
  add rallypoint and geofence plugins to CMakeList
  Geofence: add geofence plugin
  Rallypoint: add rallypoint plugin
  Waypoint: inherit MissionBase class for mission protocol
  MissionBase: breakout mission protocol from waypoint.cpp
  README: Update PX4 Autopilot references
  Fix https://github.com/mavlink/mavros/issues/849
* router: catch DeviceError
* router: weak_ptr segfaults, replace with shared_ptr
* router: implement params handler
* mavros: router decl done
* lib: port enum_to_string
* lib: update sensor_orientation
* msgs: add linter
* libmavconn: start porintg, will use plain asio, without boost
* msgs: remove redundant dependency which result in colcon warning
* msgs: cogify file lists
* Merge pull request `#1186 <https://github.com/mavlink/mavros/issues/1186>`_ from PickNikRobotics/ros2
  mavros_msgs Ros2
* Merge branch 'ros2' into ros2
* msgs: start porting to ROS2
* fixing cmakelists
* updating msg and srv list
* reenable VfrHud once renamed to match ROS2 conventions
  add ros1_bridge mapping rule for renamed VfrHud message
* make mavro_msgs compile in ROS 2
* Contributors: Mikael Arguedas, Mike Lautman, Vladimir Ermakov
=======
1.12.1 (2021-11-29)
-------------------
>>>>>>> a6aead66

1.12.0 (2021-11-27)
-------------------

1.11.1 (2021-11-24)
-------------------

1.11.0 (2021-11-24)
-------------------
* msgs: use pragmas to ignore unaligned pointer warnings
* msgs: fix convert const
* msgs: try to hide 'unaligned pointer' warning
* Merge pull request `#1651 <https://github.com/mavlink/mavros/issues/1651>`_ from Jaeyoung-Lim/pr-image-capture-plugin
  Add camera plugin for interfacing with mavlink camera protocol
* Address review comments
* Add camera plugin for interfacing with mavlink camera protocol
  Add camera image captured message for handling camera trigger information
* msgs: add yaw field to GPS_INPUT
* Contributors: Jaeyoung-Lim, Vladimir Ermakov

1.10.0 (2021-11-04)
-------------------
* msgs: update gpsraw to have yaw field
* Merge pull request `#1625 <https://github.com/mavlink/mavros/issues/1625>`_ from scoutdi/tunnel-plugin
  Plugin for TUNNEL messages
* Tunnel.msg: Generate enum with cog
* mavros_msgs: Add Tunnel message
* Merge pull request `#1623 <https://github.com/mavlink/mavros/issues/1623>`_ from amilcarlucas/pr/more-typo-fixes
  More typo fixes
* MountControl.msg: fix copy-paste
* Contributors: Dr.-Ing. Amilcar do Carmo Lucas, Morten Fyhn Amundsen, Vladimir Ermakov

1.9.0 (2021-09-09)
------------------
* Merge pull request `#1616 <https://github.com/mavlink/mavros/issues/1616>`_ from amilcarlucas/pr/RC_CHANNELS-mavlink2-extensions
  Mavlink v2.0 specs for RC_CHANNELS_OVERRIDE accepts upto 18 channels.…
* Changed OverrideRCIn to 18 channels
* Merge pull request `#1617 <https://github.com/mavlink/mavros/issues/1617>`_ from amilcarlucas/pr/NAV_CONTROLLER_OUTPUT-plugin
  Added NAV_CONTROLLER_OUTPUT Plugin
* Merge pull request `#1618 <https://github.com/mavlink/mavros/issues/1618>`_ from amilcarlucas/pr/GPS_INPUT-plugin
  Added GPS_INPUT plugin
* Mavlink v2.0 specs for RC_CHANNELS_OVERRIDE accepts upto 18 channels. The plugin publishes channels 9 to 18 if the FCU protocol version is 2.0
* Added NAV_CONTROLLER_OUTPUT Plugin
* Added GPS_INPUT plugin
* Merge branch 'master' into master
* Update esc_status plugin with datatype change on MAVLink.
  ESC_INFO MAVLink message was updated to have negative temperates and also at a different resolution. This commit updates those changes on this side.
* Remove Mount_Status plugin. Add Status data to Mount_Control plugin. Remove Mount_Status message.
* msgs: fix types for apm's esc telemetry
* actually allocate memory for the telemetry information
* added esc_telemetry plugin
* Add Mount angles message for communications with ardupilotmega.
* Remove extra message from CMakeLists.
* Add message and service definition.
* Contributors: Abhijith Thottumadayil Jagadeesh, André Filipe, Dr.-Ing. Amilcar do Carmo Lucas, Karthik Desai, Ricardo Marques, Russell, Vladimir Ermakov

1.8.0 (2021-05-05)
------------------

1.7.1 (2021-04-05)
------------------
* re-generate all pymavlink enums
* Contributors: Vladimir Ermakov

1.7.0 (2021-04-05)
------------------
* msgs: re-generate the code
* Contributors: Vladimir Ermakov

1.6.0 (2021-02-15)
------------------

1.5.2 (2021-02-02)
------------------

1.5.1 (2021-01-04)
------------------

1.5.0 (2020-11-11)
------------------
* mavros_msgs/VehicleInfo: Add flight_custom_version field
  Mirroring the field in the corresponding MAVLink message.
* mavros_msgs/State: Fix PX4 flight mode constants
  Turns out ROS message string literals don't need quotes,
  so adding quotes creates strings including the quotes.
* mavros_msgs/State: Add flight mode constants
* mavros_msgs: Don't move temporary objects
* Contributors: Morten Fyhn Amundsen

1.4.0 (2020-09-11)
------------------
* play_tune: Assign tune format directly
* play_tune: Write new plugin
* Contributors: Morten Fyhn Amundsen

1.3.0 (2020-08-08)
------------------
* Add esc_status plugin.
* Add gps_status plugin to publish GPS_RAW and GPS_RTK messages from FCU.
  The timestamps for the gps_status topics take into account the mavlink time and uses the convienence function
* adding support for publishing rtkbaseline msgs over ROS
* Contributors: CSCE439, Dr.-Ing. Amilcar do Carmo Lucas, Ricardo Marques

1.2.0 (2020-05-22)
------------------
* add yaw to CMD_DO_SET_HOME
* Contributors: David Jablonski

1.1.0 (2020-04-04)
------------------

1.0.0 (2020-01-01)
------------------

0.33.4 (2019-12-12)
-------------------
* Splitted the message fields.
* Updated esimator status msg according to the new cog based definition of estimator status.
* Added comments to msg.
* Added new line char at end of message.
* Added a publisher for estimator status message received from mavlink in sys_status.
* Contributors: saifullah3396

0.33.3 (2019-11-13)
-------------------

0.33.2 (2019-11-13)
-------------------

0.33.1 (2019-11-11)
-------------------
* resolved merge conflict
* Contributors: David Jablonski

0.33.0 (2019-10-10)
-------------------
* Add vtol transition service
* Apply comments
* Add mount configure service message
* cog: Update all generated code
* added manual flag to mavros/state
* use header.stamp to fill mavlink msg field time_usec
* use cog for copy
* adapt message and plugin after mavlink message merge
* rename message and adjust fields
* add component id to mavros message to distinguish ROS msgs from different systems
* component_status message and plugin draft
* Contributors: David Jablonski, Jaeyoung-Lim, Vladimir Ermakov, baumanta

0.32.2 (2019-09-09)
-------------------

0.32.1 (2019-08-08)
-------------------

0.32.0 (2019-07-06)
-------------------
* add mav_cmd associated with each point in trajectory plugin
* Use MountControl Msg
* Define new MountControl.msg
* Contributors: Jaeyoung-Lim, Martina Rivizzigno

0.31.0 (2019-06-07)
-------------------
* mavros_msgs: LandingTarget: update msg description link
* extras: landing target: improve usability and flexibility
* Contributors: TSC21

0.30.0 (2019-05-20)
-------------------

0.29.2 (2019-03-06)
-------------------

0.29.1 (2019-03-03)
-------------------
* All: catkin lint files
* mavros_msgs: Fix line endings for OpticalFlowRad message
* Contributors: Pierre Kancir, sfalexrog

0.29.0 (2019-02-02)
-------------------
* Fix broken documentation URLs
* Merge branch 'master' into param-timeout
* mavros_extras: Wheel odometry plugin updated according to the final mavlink WHEEL_DISTANCE message.
* mavros_msgs: Float32ArrayStamped replaced by WheelOdomStamped.
* mavros_msgs: Float32ArrayStamped message added.
  For streaming timestamped data from FCU sensors (RPM, WHEEL_DISTANCE, etc.)
* msgs: Fix message id type, mavlink v2 uses 24 bit msg ids
* mavros_msgs: add MessageInterval.srv to CMakeLists
* sys_status: add set_message_interval service
* Contributors: Dr.-Ing. Amilcar do Carmo Lucas, Pavlo Kolomiiets, Randy Mackay, Vladimir Ermakov

0.28.0 (2019-01-03)
-------------------
* plugin:param: publish new param value
* Merge pull request `#1148 <https://github.com/mavlink/mavros/issues/1148>`_ from Kiwa21/pr-param-value
  param plugin : add msg and publisher to catch latest param value
* msgs: update Header
* sys_state: Small cleanup of `#1150 <https://github.com/mavlink/mavros/issues/1150>`_
* VehicleInfo : add srv into sys_status plugin to request basic info from vehicle
* mavros_msgs/msg/LogData.msg: Define "offset" field to be of type uint32
* param plugin : add msg and publisher to catch latest param value
* style clean up
* Use component_id to determine message sender
* change message name from COMPANION_STATUS to COMPANION_PROCESS_STATUS
* change message to include pid
* Change from specific avoidance status message to a more generic companion status message
* Add message for avoidance status
* Contributors: Gregoire Linard, Vladimir Ermakov, baumanta, mlvov

0.27.0 (2018-11-12)
-------------------
* Add service to send mavlink TRIGG_INTERVAL commands
  Adapt trigger_control service to current mavlink cmd spec. Add a new service to change trigger interval and integration time
* Contributors: Moritz Zimmermann

0.26.3 (2018-08-21)
-------------------
* fixup! 5a4344a2dcedc157f93b620cebd2e0b273ec24be
* mavros_msgs: Add msg and srv files related to log transfer
* Contributors: mlvov

0.26.2 (2018-08-08)
-------------------
* Updating the gps_rtk plugin to fit mavros guidelines:
  - Updating max_frag_len to allow changes in size in MAVLink seamlessly
  - Using std::copy instead of memset
  - Zero fill with std::fill
  - Preapply the sequence flags
  - Use of std iterators
  - Add the maximal data size in the mavros_msgs
* Renaming the GPS RTK module, Adding fragmentation, Changing the RTCM message
* RTK Plugin; to forward RTCM messages
  Signed-off-by: Alexis Paques <alexis.paques@gmail.com>
* Contributors: Alexis Paques

0.26.1 (2018-07-19)
-------------------

0.26.0 (2018-06-06)
-------------------
* mavros_msgs : add timesync status message
* Contributors: Mohammed Kabir

0.25.1 (2018-05-14)
-------------------

0.25.0 (2018-05-11)
-------------------
* trajectory: add time_horizon field
* change message name from ObstacleAvoidance to Trajectory since it is
  general enough to support any type of trajectory
* CMakeLists: add ObstacleAvoidance message
* add ObstacleAvoidance message
* msgs: Update message doc link
* CommandCode: update list of available commands on MAV_CMD enum (`#995 <https://github.com/mavlink/mavros/issues/995>`_)
* Contributors: Martina, Nuno Marques, Vladimir Ermakov

0.24.0 (2018-04-05)
-------------------
* Add ability to send STATUSTEXT messages
* Contributors: Anass Al

0.23.3 (2018-03-09)
-------------------

0.23.2 (2018-03-07)
-------------------

0.23.1 (2018-02-27)
-------------------

0.23.0 (2018-02-03)
-------------------

0.22.0 (2017-12-11)
-------------------
* SetMavFrame.srv: add FRAME\_ prefix
* Add cog for SetMavFrame.srv
* Setpoints: add service to specify frame
* Contributors: Pierre Kancir, khancyr

0.21.5 (2017-11-16)
-------------------

0.21.4 (2017-11-01)
-------------------

0.21.3 (2017-10-28)
-------------------
* plugin waypoints: Use stamped message
* add debug plugin
* Contributors: TSC21, Vladimir Ermakov

0.21.2 (2017-09-25)
-------------------

0.21.1 (2017-09-22)
-------------------

0.21.0 (2017-09-14)
-------------------
* plugin waypoint: Rename current seq in wp list message
* waypoint: Publish current waypoint seq
* waypoint partial: code style cleanup
* waypoint partial: extend existing service
* Partial waypoint: added wp_transfered to push partial service response
* Partial waypoint: added partial updating to mavwp
* Contributors: James Mare, James Stewart, Vladimir Ermakov

0.20.1 (2017-08-28)
-------------------

0.20.0 (2017-08-23)
-------------------
* HIL Plugin
  * add HilSensor.msg, HilStateQuaternion.msg, and add them in CMakeLists.txt
  * Add hil_sensor.cpp plugin to send HIL_SENSOR mavlink message to FCU.
  * fix HilSensor.msg. Make it more compact.
  * Fix HilStateQuaternion.msg. Make it more compact.
  * Add hil_state_quaternion plugin
  * fix files: some variable names were wrong+some syntax problems
  * fix syntax error in plugin .cpp files, make msg files match corresponding mavlink definitions
  * fix plugin source files
  * fix syntax
  * fix function name. It was wrong.
  * add HIL_GPS plugin
  * add HilGPS.msg to CMakeList
  * fix missing semicolon
  * fix call of class name
  * Add ACTUATOR_CONTROL_TARGET MAVLink message
  * fix code
  * increase number of fake satellites
  * control sensor and control rates
  * change control rate
  * change control rate
  * fix fake gps rate
  * fix
  * fix plugin_list
  * fix
  * remove unnecessary hil_sensor_mixin
  * update HilSensor.msg and usage
  * update HilStateQuaterion.msg and usage
  * redo some changes; update HilGPS.msg and usage
  * update hil_controls msg - use array of floats for aux channels
  * merge actuator_control with actuator_control_target
  * remove hil_sensor_mixin.h
  * update actuator_control logic
  * merge all plugins into a single one
  * delete the remaining plugin files
  * update description
  * redo some changes; reduce LOC
  * fix type cast on gps coord
  * add HIL_OPTICAL_FLOW send based on OpticalFlowRad sub
  * update authors list
  * update subscribers names
  * refactor gps coord convention
  * add HIL_RC_INPUTS_RAW sender; cog protec msg structure and content
  * apply correct rc_in translation; redo cog
  * apply proper rotations and frame transforms
  * remote throttle
  * fix typo and msg api
  * small changes
  * refactor rcin_raw_cb
  * new refactor to rcin_raw_cb arrays
  * update velocity to meters
  * readjust all the units so to match mavlink msg def
  * update cog
  * correct cog conversion
  * refefine msg definitions to remove overhead
  * hil: apply frame transform to body frame
* msgs fix `#625 <https://github.com/mavlink/mavros/issues/625>`_: Rename SetMode.Response.success to mode_sent
* [WIP] Plugins: setpoint_attitude: add sync between thrust and attitude (`#700 <https://github.com/mavlink/mavros/issues/700>`_)
  * plugins: setpoint_attitude: add sync between throttle and attitude topics to be sent together
  * plugins: typo correction: replace throttle with thrust
  * plugins: msgs: setpoint_attitude: replaces Float32Stamped for Thrust msg
  * plugins: setpoint_attitude: add sync between twist and thrust (RPY+Thrust)
  * setpoint_attitude: update the logic of thrust normalization verification
  * setpoint_attitude: implement sync between tf listener and thrust subscriber
  * TF sync listener: generalize topic type that can be syncronized with TF2
  * TF2ListenerMixin: keep class template, use template for tf sync method only
  * TF2ListenerMixin: fix and improve sync tf2_start method
  * general update to yaml config files and parameters
  * setpoint_attitude: add note on Thrust sub name
  * setpoint_attitude: TF sync: pass subscriber pointer instead of binding it
* Use GeographicLib tools to guarantee ROS msg def and enhance features (`#693 <https://github.com/mavlink/mavros/issues/693>`_)
  * first commit
  * Check for GeographicLib first without having to install it from the beginning each compile time
  * add necessary cmake files
  * remove gps_conversions.h and use GeographicLib to obtain the UTM coordinates
  * move conversion functions to utils.h
  * geographic conversions: update CMakeLists and package.xml
  * geographic conversions: force download of the datasets
  * geographic conversions: remove unneeded cmake module
  * dependencies: use SHARED libs of geographiclib
  * dependencies: correct FindGeographicLib.cmake so it can work for common Debian platforms
  * CMakeList: do not be so restrict about GeographicLib dependency
  * global position: odometry-use ECEF instead of UTM; update other fields
  * global position: make travis happy
  * global position: fix ident
  * global_position: apply correct frames and frame transforms given each coordinate frame
  * global_position: convert rcvd global origin to ECEF
  * global_position: be more explicit about the ecef-enu transform
  * global position: use home position as origin of map frame
  * global position: minor refactoring
  * global position: shield code with exception catch
  * fix identation
  * move dataset install to script; update README with new functionalities
  * update README with warning
  * global_position: fix identation
  * update HomePosition to be consistent with the conversions in global_position to ensure the correct transformation of height
  * home|global_position: fix compile errors, logic and dependencies
  * home position: add height conversion
  * travis: update to get datasets
  * install geo dataset: update to verify alternative dataset folders
  * travis: remove dataset install to allow clean build
  * hp and gp: initialize geoid dataset once and make it thread safe
  * README: update description relative to GeographicLib; fix typos
  * global position: improve doxygen references
  * README: update with some tips on rosdep install
* update ExtendedState with new MAV_LANDED_STATE enum
* Contributors: Nicklas Stockton, Nuno Marques, Vladimir Ermakov

0.19.0 (2017-05-05)
-------------------
* msgs: Add cog script to finish ADSBVehicle.msg
* extras: Add ADSB plugin
* plugin `#695 <https://github.com/mavlink/mavros/issues/695>`_: Fix plugin
* plugin: Add home_position
* Contributors: Nuno Marques, Vladimir Ermakov

0.18.7 (2017-02-24)
-------------------
* trigger interface : rename to cycle_time to be consistent with PX4
* Contributors: Kabir Mohammed

0.18.6 (2017-02-07)
-------------------
* Plugins: system_status change status field to system_status
  Add comment to State.msg for system_status enum
* Plugins: add system_status to state message
* Contributors: Pierre Kancir

0.18.5 (2016-12-12)
-------------------

0.18.4 (2016-11-11)
-------------------
* msgs: Fix `#609 <https://github.com/mavlink/mavros/issues/609>`_
* add hil_actuator_controls mavlink message
* Contributors: Beat Kung, Vladimir Ermakov

0.18.3 (2016-07-07)
-------------------

0.18.2 (2016-06-30)
-------------------

0.18.1 (2016-06-24)
-------------------

0.18.0 (2016-06-23)
-------------------
* Adding anchor to the HIL_CONTROLS message reference link
* Utilizing synchronise_stamp and adding reference to MAVLINK msg documentation
* Added a plugin that publishes HIL_CONTROLS as ROS messages
* node: Rename plugib base class - API incompatible to old class
* msgs `#543 <https://github.com/mavlink/mavros/issues/543>`_: Update for MAVLink 2.0
* Contributors: Pavel, Vladimir Ermakov

0.17.3 (2016-05-20)
-------------------

0.17.2 (2016-04-29)
-------------------

0.17.1 (2016-03-28)
-------------------

0.17.0 (2016-02-09)
-------------------
* rebased with master
* Contributors: francois

0.16.6 (2016-02-04)
-------------------

0.16.5 (2016-01-11)
-------------------

0.16.4 (2015-12-14)
-------------------
* Update mavlink message documentation links
* remove "altitude\_" prefix from members
* implemented altitude plugin
* Contributors: Andreas Antener, Vladimir Ermakov

0.16.3 (2015-11-19)
-------------------

0.16.2 (2015-11-17)
-------------------

0.16.1 (2015-11-13)
-------------------

0.16.0 (2015-11-09)
-------------------
* msgs `#418 <https://github.com/mavlink/mavros/issues/418>`_: add message for attitude setpoints
* plugin: waypoint fix `#414 <https://github.com/mavlink/mavros/issues/414>`_: remove GOTO service.
  It is replaced with more standard global setpoint messages.
* msgs `#415 <https://github.com/mavlink/mavros/issues/415>`_: Add message for raw global setpoint
* msgs `#402 <https://github.com/mavlink/mavros/issues/402>`_: PositionTarget message type
* setting constant values and reference docs
* pass new extended state to ros
* msgs `#371 <https://github.com/mavlink/mavros/issues/371>`_: add missing message
* msgs `#371 <https://github.com/mavlink/mavros/issues/371>`_: add HomePosition message
* Contributors: Andreas Antener, Vladimir Ermakov

0.15.0 (2015-09-17)
-------------------
* msgs `#286 <https://github.com/mavlink/mavros/issues/286>`_: fix bug with packet header.
* msgs `#286 <https://github.com/mavlink/mavros/issues/286>`_: Add valid flag and checksum to Mavlink.msg
* plugin: manual_control: Use shared pointer message
  Fix alphabetic order of msgs.
* removed old commend in .msg file
* Add MANUAL_CONTROL handling with new plugin
* Contributors: Vladimir Ermakov, v01d

0.14.2 (2015-08-20)
-------------------

0.14.1 (2015-08-19)
-------------------

0.14.0 (2015-08-17)
-------------------
* msgs: Add mixer group constants ActuatorControl
* msgs: Add notes to message headers.
* msgs: sort msgs in alphabetical order
* msgs: use std::move for mavlink->ros convert
* msgs: add note about convert function
* msgs: change description, make catkin lint happy
* msgs: move convert functions to msgs package.
* msgs: fix message generator and runtime depent tags
* msgs: remove never used Mavlink.fromlcm field.
* msgs: add package name for all non basic types
* msgs: fix msgs build
* msgs `#354 <https://github.com/mavlink/mavros/issues/354>`_: move all messages to mavros_msgs package.
* Contributors: Vladimir Ermakov<|MERGE_RESOLUTION|>--- conflicted
+++ resolved
@@ -2,7 +2,6 @@
 Changelog for package mavros_msgs
 ^^^^^^^^^^^^^^^^^^^^^^^^^^^^^^^^^
 
-<<<<<<< HEAD
 2.0.5 (2021-11-28)
 ------------------
 * Merge branch 'master' into ros2
@@ -214,10 +213,9 @@
   add ros1_bridge mapping rule for renamed VfrHud message
 * make mavro_msgs compile in ROS 2
 * Contributors: Mikael Arguedas, Mike Lautman, Vladimir Ermakov
-=======
+
 1.12.1 (2021-11-29)
 -------------------
->>>>>>> a6aead66
 
 1.12.0 (2021-11-27)
 -------------------
