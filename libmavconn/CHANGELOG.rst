--- conflicted
+++ resolved
@@ -2,7 +2,6 @@
 Changelog for package libmavconn
 ^^^^^^^^^^^^^^^^^^^^^^^^^^^^^^^^
 
-<<<<<<< HEAD
 2.0.4 (2021-11-04)
 ------------------
 * Merge branch 'master' into ros2
@@ -103,7 +102,7 @@
 * msgs: start porting to ROS2
 * disable all packages but messages
 * Contributors: Mikael Arguedas, Vladimir Ermakov
-=======
+
 1.12.0 (2021-11-27)
 -------------------
 * Merge pull request `#1658 <https://github.com/mavlink/mavros/issues/1658>`_ from asherikov/as_bugfixes
@@ -117,7 +116,6 @@
   make_shared<>() instead of open_url(), it is now necessary to call new
   connect() method explicitly.
 * Contributors: Alexander Sherikov, Vladimir Ermakov
->>>>>>> c3f50918
 
 1.11.1 (2021-11-24)
 -------------------
