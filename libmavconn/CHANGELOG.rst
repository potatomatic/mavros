^^^^^^^^^^^^^^^^^^^^^^^^^^^^^^^^
Changelog for package libmavconn
^^^^^^^^^^^^^^^^^^^^^^^^^^^^^^^^

<<<<<<< HEAD
2.6.0 (2023-09-09)
------------------
* fix ament_cpplint
* Merge branch 'master' into ros2
  * master:
  1.17.0
  update changelog
  cog: regenerate all
  Bugfix/update map origin with home position (`#1892 <https://github.com/mavlink/mavros/issues/1892>`_)
  mavros: Remove extra ';'
  mavros_extras: Fix some init order warnings
  Suppress warnings from included headers
  1.16.0
  update changelog
  made it such that the gp_origin topic published latched.
  use hpp instead of deprecated .h pluginlib headers
* 1.17.0
* update changelog
* Merge pull request `#1865 <https://github.com/mavlink/mavros/issues/1865>`_ from scoutdi/warnings
  Fix / suppress some build warnings
* Suppress warnings from included headers
* 1.16.0
* update changelog
* Contributors: Morten Fyhn Amundsen, Vladimir Ermakov

2.5.0 (2023-05-05)
------------------

2.4.0 (2022-12-30)
------------------
* Merge branch 'master' into ros2
  * master:
  1.15.0
  update changelog
  ci: update actions
  Implement debug float array handler
  mavros_extras: Fix a sequence point warning
  mavros_extras: Fix a comparison that shouldn't be bitwise
  mavros: Fix some warnings
  mavros_extras: Fix buggy check for lat/lon ignored
  libmavconn: fix MAVLink v1.0 output selection
* 1.15.0
* update changelog
* Merge pull request `#1794 <https://github.com/mavlink/mavros/issues/1794>`_ from rossizero/master
  libmavconn: fix MAVLink v1.0 output selection
* libmavconn: fix MAVLink v1.0 output selection
  Fix `#1787 <https://github.com/mavlink/mavros/issues/1787>`_
* Contributors: Vladimir Ermakov, rosrunne

2.3.0 (2022-09-24)
------------------
* mavros: remove custom find script, re-generate
* Merge branch 'master' into ros2
  * master:
  1.14.0
  update changelog
  scripts: waypoint and param files are text, not binary
  libmavconn: fix MAVLink v1.0 output selection
  plugins: add guided_target to accept offboard position targets
  add cmake module path for geographiclib on debian based systems
  use already installed FindGeographicLib.cmake
* 1.14.0
* update changelog
* libmavconn: fix MAVLink v1.0 output selection
  Fix `#1787 <https://github.com/mavlink/mavros/issues/1787>`_
* Merge pull request `#1775 <https://github.com/mavlink/mavros/issues/1775>`_ from acxz/find-geographiclib
  use already installed FindGeographicLib.cmake
* use already installed FindGeographicLib.cmake
* Contributors: Vladimir Ermakov, acxz

2.2.0 (2022-06-27)
------------------
* Merge pull request `#1720 <https://github.com/mavlink/mavros/issues/1720>`_ from SylvainPastor/fix/libmavconn/udp/deadlocks
  libmavconn: fix UDP deadlocks
* libmavconn: fix UDP deadlock
  Same problems as for the TCP:
  - `#1682 <https://github.com/mavlink/mavros/issues/1682>`_: fix std::system_error when tcp interface loses connection
  - `#1679 <https://github.com/mavlink/mavros/issues/1679>`_: fix deadlock when call close()
* Contributors: Sylvain Pastor, Vladimir Ermakov

2.1.1 (2022-03-02)
------------------

2.1.0 (2022-02-02)
------------------
* lib: fix reorder
* Merge branch 'master' into ros2
  * master:
  1.13.0
  update changelog
  py-lib: fix compatibility with py3 for Noetic
  re-generate all coglets
  test: add checks for ROTATION_CUSTOM
  lib: Fix rotation search for CUSTOM
  Removed CamelCase for class members.  Publish to "report"
  More explicitly state "TerrainReport" to allow for future extension of the plugin to support other terrain messages
  Fixed callback name to match `handle\_{MESSAGE_NAME.lower()}` convention
  Add extra MAV_FRAMES to waypoint message as defined in https://mavlink.io/en/messages/common.html
  Fixed topic names to match more closely what other plugins use.  Fixed a typo.
  Add plugin for reporting terrain height estimate from FCU
  1.12.2
  update changelog
  Set time/publish_sim_time to false by default
  plugin: setpoint_raw: move getParam to initializer
  extras: trajectory: backport `#1667 <https://github.com/mavlink/mavros/issues/1667>`_
* 1.13.0
* update changelog
* Merge pull request `#1682 <https://github.com/mavlink/mavros/issues/1682>`_ from SylvainPastor/fix/libmavconn/tcp/resource_deadlock
  fix std::system_error when tcp interface loses connection
* fix code style divergences
* fix std::system_error when tcp interface loses connection
  When the tcp connection is lost (remote TCP server stopped), an 'End of file' error is caught
  by the io_thread in the do_recv() that calls the close() function.
  In the close() function, we stop the io_service and wait for the end of the io_thread which
  causes an std::system_error exception (cause: Resource deadlock avoided).
  Error:   mavconn: tcp0: receive: End of file at line 250 in libmavconn/src/tcp.cpp
  terminate called after throwing an instance of 'std::system_error'
  what():  Resource deadlock avoided
  Aborted (core dumped)
  fix:
  - close() function: stop io_service if current thread id != io_thread id
  - ~MAVConnTCPClient(): stop io_service and io_thread if thread is running
* Merge pull request `#1679 <https://github.com/mavlink/mavros/issues/1679>`_ from SylvainPastor/libmavconn/fix-tcp-deadlock-when-close
  libmavconn: fix deadlock when call close()
* fix deadlock when call close()
  When calling the close() function (by a different thread), a lock (mutex) is taken at
  the start of this function which closes the socket and waits the end of io_service thread.
  Closing the socket causes the 'Operation aborted' error in do_recv() function called by
  io_service thread which in turn calls the close() function: sthis->close().
  This causes a 'deadlock'.
  fix: Reduce the scope of the lock in the close() function so that it is released before
  waiting for the thread to end.
* 1.12.2
* update changelog
* lib: fix linter errors
* Merge branch 'master' into ros2
  * master:
  1.12.1
  update changelog
  mavconn: fix connection issue introduced by `#1658 <https://github.com/mavlink/mavros/issues/1658>`_
  mavros_extras: Fix some warnings
  mavros: Fix some warnings
* 1.12.1
* update changelog
* mavconn: fix connection issue introduced by `#1658 <https://github.com/mavlink/mavros/issues/1658>`_
* Contributors: Sylvain Pastor, Vladimir Ermakov

2.0.5 (2021-11-28)
------------------
* extras: fix some linter errors.
  Do you know how to make me mad? Just let ament_uncrustify and
  ament_cpplint require opposite requirements!
* lib: fix linter errors
* fix some build warnings; drop old copter vis
* lib: fix merge artifact
* Merge branch 'master' into ros2
  * master:
  1.12.0
  update changelog
  Fix multiple bugs
  lib: fix mission frame debug print
  extras: distance_sensor: revert back to zero quaternion
* 1.12.0
* update changelog
* Merge pull request `#1658 <https://github.com/mavlink/mavros/issues/1658>`_ from asherikov/as_bugfixes
  Fix multiple bugs
* Fix multiple bugs
  - fix bad_weak_ptr on connect and disconnect
  - introduce new API to avoid thread race when assigning callbacks
  - fix uninitialized variable in TCP client constructor which would
  randomly block TCP server
  This is an API breaking change: if client code creates connections using
  make_shared<>() instead of open_url(), it is now necessary to call new
  connect() method explicitly.
* cmake: require C++20 to build all modules
* lib: ignore MAVPACKED-related warnings from mavlink
* Merge branch 'master' into ros2
  * master:
  1.11.1
  update changelog
  lib: fix build
* 1.11.1
* update changelog
* Merge branch 'master' into ros2
  * master:
  1.11.0
  update changelog
  lib: fix ftf warnings
  msgs: use pragmas to ignore unaligned pointer warnings
  extras: landing_target: fix misprint
  msgs: fix convert const
  plugin: setpoint_raw: fix misprint
  msgs: try to hide 'unaligned pointer' warning
  plugin: sys: fix compillation error
  plugin: initialize quaternions with identity
  plugin: sys: Use wall timers for connection management
  Use meters for relative altitude
  distance_sensor: Initialize sensor orientation quaternion to zero
  Address review comments
  Add camera plugin for interfacing with mavlink camera protocol
* 1.11.0
* update changelog
* Contributors: Alexander Sherikov, Vladimir Ermakov

2.0.4 (2021-11-04)
------------------
* Merge branch 'master' into ros2
  * master:
  1.10.0
  prepare release
* 1.10.0
* prepare release
* mavconn: update to use std::error_code
* Merge branch 'master' into ros2
  * master: (25 commits)
  Remove reference
  Catch std::length_error in send_message
  Show ENOTCONN error instead of crash
  Tunnel: Check for invalid payload length
  Tunnel.msg: Generate enum with cog
  mavros_extras: Create tunnel plugin
  mavros_msgs: Add Tunnel message
  MountControl.msg: fix copy-paste
  sys_time.cpp: typo
  sys_time: publish /clock for simulation times
  1.9.0
  update changelog
  Spelling corrections
  Changed OverrideRCIn to 18 channels
  This adds functionality to erase all logs on the SD card via mavlink
  publish BATTERY2 message as /mavros/battery2 topic
  Mavlink v2.0 specs for RC_CHANNELS_OVERRIDE accepts upto 18 channels. The plugin publishes channels 9 to 18 if the FCU protocol version is 2.0
  Added NAV_CONTROLLER_OUTPUT Plugin
  Added GPS_INPUT plugin
  Update esc_status plugin with datatype change on MAVLink.
  ...
* Merge pull request `#1626 <https://github.com/mavlink/mavros/issues/1626>`_ from valbok/crash_on_shutdown
  Show ENOTCONN error instead of crash on socket's shutdown
* Show ENOTCONN error instead of crash
  When a client suddenly drops the connection,
  socket.shutdown() will throw an exception:
  boost::exception_detail::clone_impl<boost::exception_detail::error_info_injector<boost::system::system_error> >
  what():  shutdown: Transport endpoint is not connected
  Showing an error in this common case looks more reasonable than crashing.
* 1.9.0
* update changelog
* Contributors: Val Doroshchuk, Vladimir Ermakov

2.0.3 (2021-06-20)
------------------

2.0.2 (2021-06-20)
------------------
* lib: yet another fix of cmake module
* lib: fix lint error
* lib: fix cmake lint error
* Contributors: Vladimir Ermakov

2.0.1 (2021-06-06)
------------------
* Merge branch 'master' into ros2
  * master:
  readme: update
  1.8.0
  update changelog
  Create semgrep-analysis.yml
  Create codeql-analysis.yml
* 1.8.0
* update changelog
* Contributors: Vladimir Ermakov

2.0.0 (2021-05-28)
------------------
* pylib: fix flake8
* libmavconn: fix uncrustify test error
* Merge branch 'master' into ros2
  * master:
  1.7.1
  update changelog
  re-generate all pymavlink enums
  1.7.0
  update changelog
* router: rename mavlink to/from to source/sink, i think that terms more descriptive
* mavros: fix cmake to build libmavros
* lib: make ament_lint_cmake happy
* msgs: add linter
* lib: fix all ament_cpplint errors
* lib: make cpplint happy
* lib: make ament_uncrustify happy, update BSD license text to one known by ament_copyright
* lib: try to fix ament_copyright lint
* lib: port cpp, update license headers for ament_copyright
* lib: port to standalone asio
* lib: remove boost usage from headers
* lib: update code style
* lib: rename cpp headers
* lib: provide copy of em_expand()
* lib: update readme
* libmavconn: start porintg, will use plain asio, without boost
* Merge pull request `#1186 <https://github.com/mavlink/mavros/issues/1186>`_ from PickNikRobotics/ros2
  mavros_msgs Ros2
* Merge branch 'ros2' into ros2
* msgs: start porting to ROS2
* disable all packages but messages
* Contributors: Mikael Arguedas, Vladimir Ermakov
=======
1.18.0 (2024-03-03)
-------------------
>>>>>>> 7f1a8c7a

1.17.0 (2023-09-09)
-------------------
* Merge pull request `#1865 <https://github.com/mavlink/mavros/issues/1865>`_ from scoutdi/warnings
  Fix / suppress some build warnings
* Suppress warnings from included headers
* Contributors: Morten Fyhn Amundsen, Vladimir Ermakov

1.16.0 (2023-05-05)
-------------------

1.15.0 (2022-12-30)
-------------------
* Merge pull request `#1794 <https://github.com/mavlink/mavros/issues/1794>`_ from rossizero/master
  libmavconn: fix MAVLink v1.0 output selection
* libmavconn: fix MAVLink v1.0 output selection
  Fix `#1787 <https://github.com/mavlink/mavros/issues/1787>`_
* Contributors: Vladimir Ermakov, rosrunne

1.14.0 (2022-09-24)
-------------------
* libmavconn: fix MAVLink v1.0 output selection
  Fix `#1787 <https://github.com/mavlink/mavros/issues/1787>`_
* Merge pull request `#1775 <https://github.com/mavlink/mavros/issues/1775>`_ from acxz/find-geographiclib
  use already installed FindGeographicLib.cmake
* use already installed FindGeographicLib.cmake
* Contributors: Vladimir Ermakov, acxz

1.13.0 (2022-01-13)
-------------------

1.12.2 (2021-12-12)
-------------------

1.12.1 (2021-11-29)
-------------------
* mavconn: fix connection issue introduced by `#1658 <https://github.com/mavlink/mavros/issues/1658>`_
* Contributors: Vladimir Ermakov

1.12.0 (2021-11-27)
-------------------
* Merge pull request `#1658 <https://github.com/mavlink/mavros/issues/1658>`_ from asherikov/as_bugfixes
  Fix multiple bugs
* Fix multiple bugs
  - fix bad_weak_ptr on connect and disconnect
  - introduce new API to avoid thread race when assigning callbacks
  - fix uninitialized variable in TCP client constructor which would
  randomly block TCP server
  This is an API breaking change: if client code creates connections using
  make_shared<>() instead of open_url(), it is now necessary to call new
  connect() method explicitly.
* Contributors: Alexander Sherikov, Vladimir Ermakov

1.11.1 (2021-11-24)
-------------------

1.11.0 (2021-11-24)
-------------------

1.10.0 (2021-11-04)
-------------------
* Merge pull request `#1626 <https://github.com/mavlink/mavros/issues/1626>`_ from valbok/crash_on_shutdown
  Show ENOTCONN error instead of crash on socket's shutdown
* Show ENOTCONN error instead of crash
  When a client suddenly drops the connection,
  socket.shutdown() will throw an exception:
  boost::exception_detail::clone_impl<boost::exception_detail::error_info_injector<boost::system::system_error> >
  what():  shutdown: Transport endpoint is not connected
  Showing an error in this common case looks more reasonable than crashing.
* Contributors: Val Doroshchuk, Vladimir Ermakov

1.9.0 (2021-09-09)
------------------

1.8.0 (2021-05-05)
------------------

1.7.1 (2021-04-05)
------------------

1.7.0 (2021-04-05)
------------------

1.6.0 (2021-02-15)
------------------

1.5.2 (2021-02-02)
------------------

1.5.1 (2021-01-04)
------------------
* Fix test for renaming of HEARTBEAT
* Initialise message structures
  Uninitialised Mavlink 2 extension fields were sent if the fields were
  not later set. Initialising the fields to zero is the default value for
  extension fields and appears to the receiver as though sender is unaware
  of Mavlink 2.
  Instances were found with regex below, more may exist:
  mavlink::[^:]+::msg::[^:={]+ ?[^:={]*;
* Contributors: Rob Clarke

1.5.0 (2020-11-11)
------------------
* libmavconn: Fix build warnings
* Contributors: Morten Fyhn Amundsen

1.4.0 (2020-09-11)
------------------
* Dispatch GCS IP address
* Contributors: Morten Fyhn Amundsen

1.3.0 (2020-08-08)
------------------
* allow mavros to compile in CI environment
* Contributors: Marcelino

1.2.0 (2020-05-22)
------------------

1.1.0 (2020-04-04)
------------------

1.0.0 (2020-01-01)
------------------

0.33.4 (2019-12-12)
-------------------
* add macro for get_io_service() to work with boost>1.70
* Contributors: acxz

0.33.3 (2019-11-13)
-------------------

0.33.2 (2019-11-13)
-------------------

0.33.1 (2019-11-11)
-------------------
* resolved merge conflict
* Contributors: David Jablonski

0.33.0 (2019-10-10)
-------------------
* libmavconn: simplify parse_buffer, and fix dropped_packets and parse_error counters
  Currently the dropped_packets & parse_error counters are always published as 0 in mavros_diag.cpp.
  This seems to be caused by using the wrong status struct.
  Seems like mavros was editing m_status after mavlink_frame_char_buffer. This struct
  seems to be the parsing state, and looks like it shouldn't be modified by the caller (for example
  status->parse_error is zeroed out in the end of mavlink_frame_char_buffer).
  Also, the crc & signature checks done in mavros seems redundant.
  r_mavlink_status seems to be the struct that holds the mavlink connection information, therefore I
  changed get_status to return it instead.
  This fixes `#1285 <https://github.com/mavlink/mavros/issues/1285>`_.
* Contributors: Koby Aizer

0.32.2 (2019-09-09)
-------------------

0.32.1 (2019-08-08)
-------------------

0.32.0 (2019-07-06)
-------------------

0.31.0 (2019-06-07)
-------------------
* readme: fix udp-pb formatting
* Contributors: Vladimir Ermakov

0.30.0 (2019-05-20)
-------------------

0.29.2 (2019-03-06)
-------------------

0.29.1 (2019-03-03)
-------------------
* All: catkin lint files
* Contributors: Pierre Kancir

0.29.0 (2019-02-02)
-------------------
* Merge branch 'master' into param-timeout
* libmavconn: Fix building without installation. Detect CI environment
* ci:test: temporary disable failed udp bind test
* mavconn:pkg: Move generated files to build tree
* Contributors: Vladimir Ermakov

0.28.0 (2019-01-03)
-------------------
* libmavconn: add the possibility to set the source component ID through the send_message method
* Contributors: TSC21

0.27.0 (2018-11-12)
-------------------
* bind should be called after reuse_address is set
* Contributors: Shahar Kosti

0.26.3 (2018-08-21)
-------------------
* Prevent MAVConnTCPClient::do_recv and MAVConnTCPServer::do_accept from running after destruction has begun
* libmavconn/CMakeLists.txt: link mavconn-test against pthread
* Contributors: mlvov

0.26.2 (2018-08-08)
-------------------

0.26.1 (2018-07-19)
-------------------

0.26.0 (2018-06-06)
-------------------
* libmavconn: add scheme for permanent UDP broadcasting
* test python 3 f-string formatting
* Contributors: Oleg Kalachev, Vladimir Ermakov

0.25.1 (2018-05-14)
-------------------
* lib `#1026 <https://github.com/mavlink/mavros/issues/1026>`_: fix logInform compat
* lib `#1026 <https://github.com/mavlink/mavros/issues/1026>`_: add compat header for older console-bridge
* Contributors: Vladimir Ermakov

0.25.0 (2018-05-11)
-------------------
* lib: console-bridge uses macroses...
* lib: fixing console-bridge now prefixed
* Contributors: Vladimir Ermakov

0.24.0 (2018-04-05)
-------------------
* libmavconn: make serial.cpp more portable
* libmavconn : enable low-latency mode on Linux
  Some common USB-UART convertors like the FTDI accumulates individual bytes from the serial link
  in order to send them in a single USB packet (Nagling). This commit sets the ASYNC_LOW_LATENCY flag,
  which the FTDI kernel driver interprets as a request to drop the Nagling timer to 1ms (i.e send all
  accumulated bytes after 1ms.)
  This reduces average link RTT to under 5ms at 921600 baud, and enables the use of mavros in
  systems where low latency is required to get good performance for e.g estimation and controls.
* Contributors: Mohammed Kabir, Vladimir Ermakov

0.23.3 (2018-03-09)
-------------------
* libmavconn: better preprocessor conditions for serial workaround
* libmavconn : fix hardware flow control setting for Boost < v1.66
  This commit fixes handling of hardware flow control. Due to bugs in Boost, set_option() would not work for flow control settings. This is fixed in Boost v1.66. Relevant Boost commit : https://github.com/boostorg/asio/commit/619cea4356
* lib cmake: disable debug message
* lib: simplify geolib cmake module, try to fix CI
* Contributors: Mohammed Kabir, Vladimir Ermakov

0.23.2 (2018-03-07)
-------------------
* mavconn: small style fix
* Libmavconn : Set the serial port on Raw mode to prevent EOF error
* Libmavconn: ensure the ports are cleanly closed before end connexions.
* Contributors: Pierre Kancir, Vladimir Ermakov

0.23.1 (2018-02-27)
-------------------
* compile also with boost >= 1.66.0
  In boost 1.66.0, which includes boost-asio 1.12.0, the asio
  interfaces have been changed to follow the "C++ Extensions for
  Networking" Technical Specification [1]. As a consequence,
  resolvers now produce ranges rather than iterators.
  In boost < 1.66.0, resolver.resolve returns an iterator that must
  be passed to `std::for_each`. As this iterator in boost < 1.66.0
  does not provide begin() and end() member functions, it cannot be
  simply turned into a proper range.
  For boost >= 1.66.0, resolver.resolve returns a range, which
  can be just iterated through with `for (auto v : _)` syntax.
  As it is not possible to have one way to iterate through the result
  independent of the boost version, a preprocessing directive selects
  the proper synactic iteration construction depending on the provided
  boost-asio library version [2].
  This way, this commit is backwards compatible with boost < 1.66.0
  and compiles properly with boost >= 1.66.0.
  The issue was identified in a build with the cross-compilation tool
  chain provided in the meta-ros OpenEmbedded layer [3].
  [1] http://www.boost.org/doc/libs/1_66_0/doc/html/boost_asio/net_ts.html
  [2] https://github.com/boostorg/asio/commit/0c9cbdfbf217146c096265b5eb56089e8cebe608
  [3] http://github.com/bmwcarit/meta-ros
  Signed-off-by: Lukas Bulwahn <lukas.bulwahn@gmail.com>
* Contributors: Lukas Bulwahn

0.23.0 (2018-02-03)
-------------------
* libmavconn: warn->debug table entry message
* Contributors: Anthony Lamping

0.22.0 (2017-12-11)
-------------------

0.21.5 (2017-11-16)
-------------------

0.21.4 (2017-11-01)
-------------------
* cmake: do not warn about datasets, only abuse CI where that messages threated as a problem.
* Contributors: Vladimir Ermakov

0.21.3 (2017-10-28)
-------------------

0.21.2 (2017-09-25)
-------------------

0.21.1 (2017-09-22)
-------------------

0.21.0 (2017-09-14)
-------------------

0.20.1 (2017-08-28)
-------------------
* lib: Fix compilation with mavlink 2017.8.26
* Contributors: Vladimir Ermakov

0.20.0 (2017-08-23)
-------------------
* geolib: datasets: warn when not installed; update install script; launch SIGINT when not installed (`#778 <https://github.com/mavlink/mavros/issues/778>`_)
  * geolib: make dataset install mandatory
  * travis_ci: install python3; use geographiclib-datasets-download
  * CMakeLists.txt: set datasets path
  * travis_ci: create a path for the geoid dataset
  * travis_ci: remove python3 install
  * CMakeLists.txt: remove restriction regarding the geoid model
  * CMakeLists.txt: only launch a warning if the geoid dataset is not installed
  * CMakeLists.txt: simplify dataset path search and presentation
  * scripts: install_geographiclib_datasets becomes version aware
  * uas_data: dataset init: shutdown node if exception caught
  * README: update GeographicLib info; geolib install script: check for more OS versions
  * uas_data: small typo fix
  * install_geolib_datasets: some fix
  * CMakeLists.txt: be more clear on geoid dataset fault
  * CMakeLists: push check geolib datasets to a cmake module
  * travis_ci: update ppa repository
  * uas_data: shutdown node and increase log level instead
  * install_geographiclib_datasets: simplify script to only check download script version available
  * uas_data: remove signal.h import
* Move FindGeographicLib.cmake to libmavconn, that simplify installation, simplify datasets instattator
* Contributors: Nuno Marques, Vladimir Ermakov

0.19.0 (2017-05-05)
-------------------

0.18.7 (2017-02-24)
-------------------
* readme: Add serial-hwfc:// proto
* libmavconn `#649 <https://github.com/mavlink/mavros/issues/649>`_: Add serial-hwfc:// proto (serial + hardware flow control)
  Note: not all platforms support setting
  Boost::asio::serial_port_base::flow_control::hardware option.
* Contributors: Vladimir Ermakov

0.18.6 (2017-02-07)
-------------------
* lib `#626 <https://github.com/mavlink/mavros/issues/626>`_: Porting of PR `#650 <https://github.com/mavlink/mavros/issues/650>`_ - Fix OSX pthread set name.
* Contributors: Fadri Furrer

0.18.5 (2016-12-12)
-------------------

0.18.4 (2016-11-11)
-------------------
* Update README for all packages
* Contributors: Vladimir Ermakov

0.18.3 (2016-07-07)
-------------------
* libmavconn: Enable autoquad dialect. It fixed in mavlink 2016.7.7
* Contributors: Vladimir Ermakov

0.18.2 (2016-06-30)
-------------------
* Revert "libmavconn: Update console_bridge macroses."
  This reverts commit 73fd7f755ed919bc3c170574f514ba6525cd31a2.
  It breaks Travis builds for Indigo and Jade.
* libmavconn: Update console_bridge macroses.
  https://github.com/ros/console_bridge/issues/18
* libmavconn: tcp: enable_shared_from_this
* libmavconn: udp: enable_shared_from_this
* libmavconn: serial: enable_shared_from_this
* libmavconn: std::deque automatically free buffers
* libmavconn fix `#567 <https://github.com/mavlink/mavros/issues/567>`_: Fix tcp server stat calculation
* libmavconn: Fix debug log conn_id
* Contributors: Vladimir Ermakov

0.18.1 (2016-06-24)
-------------------

0.18.0 (2016-06-23)
-------------------
* libmavconn: Fix _KiB literal
* readme `#544 <https://github.com/mavlink/mavros/issues/544>`_: add udp-b://@ URL
* libmavconn fix `#544 <https://github.com/mavlink/mavros/issues/544>`_: New URL for UDP Broadcast (for GCS discovery)
  Broadcast v4 address used until GCS respond.
  udp-b://[bind_host][:bind_port]@[:remote_port]
* libmavconn: fix context.py.in
* libmavconn: Add protocol version selection helpers
* libmavconn: Use monotonic id for logging. Looks better than this ptr.
* node: Update plugin loading and message routing
* node: Rename plugib base class - API incompatible to old class
* labmavconn: remove set_thread_name(), add utils::format()
* libmavconn: APM dialect should be second
* libmavconn fix `#522 <https://github.com/mavlink/mavros/issues/522>`_: place generated files in source tree.
* libmavconn: Use EmPy to generate dialect-enabling files
* libmavconn: update copyright year
* libmavconn: update unit test
* libmavconn: Replace sig-slot with simple std::function() callbacks
* libmavconn: Limit send_message() queue maximum size.
* libmavconn:udp: try to make STL container handle allocations
* libmavconn: Use std::call_once() for init
* libmavconn: Leak in send_message() when it called from self IO thread (such as message_received event)
* libmavconn: update unit test
* libmavconn: support C++ serialization. Warn: RX leaks somewhere.
* libmavconn: Use MAVLink2 C++11
* labmavconn: trying to merge all dialects
* libmavconn: std::thread are invalidated before set_thread_name() called. Result is SIGSEGV
* labmavconn: finding sigsegv
* libmavconn: uncrustify
* libmavconn `#543 <https://github.com/mavlink/mavros/issues/543>`_: remove boost::signals2 (TCP)
* libmavconn `#543 <https://github.com/mavlink/mavros/issues/543>`_: remove boost::signals2 (UDP)
* libmavconn `#543 <https://github.com/mavlink/mavros/issues/543>`_: remove boost.signals2 (serial)
* libmavconn: uncrustify all
* mavconn: Import Simple Signal library (with some minor modifications).
  Source file can be found here:
  https://testbit.eu/cpp11-signal-system-performance/
* Contributors: Vladimir Ermakov

0.17.3 (2016-05-20)
-------------------
* libmavconn `#543 <https://github.com/mavlink/mavros/issues/543>`_: support build with mavlink 2.0 capable mavgen
* Contributors: Vladimir Ermakov

0.17.2 (2016-04-29)
-------------------

0.17.1 (2016-03-28)
-------------------
* MAVConnSerial: Stop io_service before closing serial device (Fixes `#130 <https://github.com/mavlink/mavros/issues/130>`_)
  The serial device was closed before calling io_service.stop() so io_service::run() never returned, leading to hang on join in MAVConnSerial::close()

  .. code-block::

    Backtrace:
    #0  0x00007f80217e966b in pthread_join (threadid=140188059690752, thread_return=0x0) at pthread_join.c:92
    #1  0x00007f80215602d7 in std::thread::join() ()
    #2  0x00007f8020ccc674 in mavconn::MAVConnSerial::close() ()
    #3  0x00007f8020ccc6f5 in mavconn::MAVConnSerial::~MAVConnSerial() ()
    #4  0x00007f8020cc7b2e in boost::detail::sp_counted_impl_pd<mavconn::MAVConnSerial*, boost::detail::sp_ms_deleter<mavconn::MAVConnSerial> >::dispose() ()
    #5  0x000000000040ee0a in boost::detail::sp_counted_base::release() [clone .part.27] [clone .constprop.472] ()
    #6  0x000000000041eb22 in mavros::MavRos::~MavRos() ()
    #7  0x000000000040eb38 in main ()
* Contributors: Kartik Mohta

0.17.0 (2016-02-09)
-------------------
* rebased with master
* Contributors: francois

0.16.6 (2016-02-04)
-------------------

0.16.5 (2016-01-11)
-------------------

0.16.4 (2015-12-14)
-------------------
* libmavconn `#452 <https://github.com/mavlink/mavros/issues/452>`_: remove pixhawk, add paparazzi dialects.
  Mavlink package provide information about known dialects,
  so we do not touch mavlink_dialect.h selection ifs.
* Contributors: Vladimir Ermakov

0.16.3 (2015-11-19)
-------------------

0.16.2 (2015-11-17)
-------------------

0.16.1 (2015-11-13)
-------------------

0.16.0 (2015-11-09)
-------------------

0.15.0 (2015-09-17)
-------------------

0.14.2 (2015-08-20)
-------------------

0.14.1 (2015-08-19)
-------------------

0.14.0 (2015-08-17)
-------------------

0.13.1 (2015-08-05)
-------------------

0.13.0 (2015-08-01)
-------------------
* libmavconn: simpify exception code.
* Contributors: Vladimir Ermakov

0.12.0 (2015-07-01)
-------------------
* libmavconn: UDP: Do not exit on Network unreachable error.
  Requested by @mhkabir, idea given by @adamantivm in
  https://github.com/algron/mavros/commit/48fa19f58786387b4aee804e0687d6d39a127806
* Contributors: Vladimir Ermakov

0.11.2 (2015-04-26)
-------------------
* libmavconn fix `#269 <https://github.com/vooon/mavros/issues/269>`_: override default channel getter helpers
  Default inlined mavlink getter helpers cause issue, when each
  plugin has it's own sequence number.
* libmavconn `#269 <https://github.com/vooon/mavros/issues/269>`_: add seq number to debug
* Contributors: Vladimir Ermakov

0.11.1 (2015-04-06)
-------------------

0.11.0 (2015-03-24)
-------------------
* readme: fix links
* license `#242 <https://github.com/vooon/mavros/issues/242>`_: add license files
* license `#242 <https://github.com/vooon/mavros/issues/242>`_: update libmavconn headers
* libmavconn: Fix logging (now all connections use same log name)
  Before i got several names: URL, serial0..
  But severity only changes if i changed first registered tag (URL).
  Now all debug will be enabled by one tag: `ros.rosconsole_bridge.mavconn`
  And because its only used for debugging that was ok.
* Contributors: Vladimir Ermakov

0.10.2 (2015-02-25)
-------------------
* mavconn: fix readme link
* mavconn: Licensed under BSD 3-clause too, update headers for LGPLv3.
  PX4 team asked me to support BSD license.
* Contributors: Vladimir Ermakov

0.10.1 (2015-02-02)
-------------------
* libmavconn: Workaround for gcc 4.6 <chrono>.
* libmavconn: Use C++11 for lists for_each
* Contributors: Vladimir Ermakov

0.10.0 (2015-01-24)
-------------------
* libmavconn `#154 <https://github.com/vooon/mavros/issues/154>`_: Stat sum for tcp server mode.
* libmavconn `#154 <https://github.com/vooon/mavros/issues/154>`_: Add IO usage statistics.
  TODO: tcp-l.
* libmavconn: Fix coverity CID 85784 (use of freed object)
* Contributors: Vladimir Ermakov

0.9.4 (2015-01-06)
------------------

0.9.3 (2014-12-30)
------------------
* mavconn: Add ASLUAV dialect selection.
* Contributors: Vladimir Ermakov

0.9.2 (2014-11-04)
------------------
* Fix libmavconn include destination.
  Before that change headers installed in include/libmavconn (package name)
  and it broke release builds for 0.9.1 and 0.8.4.
  Strange that prerelease build runs without errors.
  Issue `#162 <https://github.com/vooon/mavros/issues/162>`_.
* Contributors: Vladimir Ermakov

0.9.1 (2014-11-03)
------------------
* Fix libmavconn deps.
  Releases 0.9 and 0.8.3 ar broken because i forgot to add mavlink dep.
* Contributors: Vladimir Ermakov

0.9.0 (2014-11-03)
------------------

0.8.2 (2014-11-03)
------------------
* REP140: update package.xml format.
  Hydro don't accept this format correctly,
  but after split i can update.
* Contributors: Vladimir Ermakov

0.8.1 (2014-11-02)
------------------
* mavconn `#161 <https://github.com/vooon/mavros/issues/161>`_: try to fix hydro build
* mavconn `#161 <https://github.com/vooon/mavros/issues/161>`_: Move mavconn tests.
* mavconn `#161 <https://github.com/vooon/mavros/issues/161>`_: Fix headers used in mavros. Add readme.
* mavconn `#161 <https://github.com/vooon/mavros/issues/161>`_: Fix mavros build.
* mavconn `#161 <https://github.com/vooon/mavros/issues/161>`_: Move library to its own package
  Also rosconsole replaced by console_bridge, so now library can be used
  without ros infrastructure.
* Contributors: Vladimir Ermakov<|MERGE_RESOLUTION|>--- conflicted
+++ resolved
@@ -2,7 +2,9 @@
 Changelog for package libmavconn
 ^^^^^^^^^^^^^^^^^^^^^^^^^^^^^^^^
 
-<<<<<<< HEAD
+1.18.0 (2024-03-03)
+-------------------
+
 2.6.0 (2023-09-09)
 ------------------
 * fix ament_cpplint
@@ -307,10 +309,6 @@
 * msgs: start porting to ROS2
 * disable all packages but messages
 * Contributors: Mikael Arguedas, Vladimir Ermakov
-=======
-1.18.0 (2024-03-03)
--------------------
->>>>>>> 7f1a8c7a
 
 1.17.0 (2023-09-09)
 -------------------
