//
// libmavconn
// Copyright 2013,2014,2015,2016,2018,2021 Vladimir Ermakov, All rights reserved.
//
// This file is part of the mavros package and subject to the license terms
// in the top-level LICENSE file of the mavros repository.
// https://github.com/mavlink/mavros/tree/master/LICENSE.md
//
/**
 * @brief MAVConn Serial link class
 * @file serial.cpp
 * @author Vladimir Ermakov <vooon341@gmail.com>
 *
 * @addtogroup mavconn
 * @{
 */

#if defined(__linux__)
#include <linux/serial.h>
#endif

#include <mavconn/console_bridge_compat.hpp>
#include <mavconn/serial.hpp>
#include <mavconn/thread_utils.hpp>

#include <cassert>
#include <string>

namespace mavconn
{

using asio::buffer;
using asio::io_service;
using mavlink::mavlink_message_t;
using std::error_code;

#define PFX "mavconn: serial"
#define PFXd PFX "%zu: "

MAVConnSerial::MAVConnSerial(
  uint8_t system_id, uint8_t component_id,
  std::string device, unsigned baudrate, bool hwflow)
: MAVConnInterface(system_id, component_id),
  io_service(),
  serial_dev(io_service),
  tx_in_progress(false),
  tx_q{},
  rx_buf{}
{
  using SPB = asio::serial_port_base;

  CONSOLE_BRIDGE_logInform(PFXd "device: %s @ %d bps", conn_id, device.c_str(), baudrate);

  try {
    serial_dev.open(device);

    // Set baudrate and 8N1 mode
    serial_dev.set_option(SPB::baud_rate(baudrate));
    serial_dev.set_option(SPB::character_size(8));
    serial_dev.set_option(SPB::parity(SPB::parity::none));
    serial_dev.set_option(SPB::stop_bits(SPB::stop_bits::one));

#if ASIO_VERSION >= 101200 || !defined(__linux__)
    // Flow control setting in older versions of ASIO is broken, use workaround (below) for now.
    serial_dev.set_option(
      SPB::flow_control(
        (hwflow) ? SPB::flow_control::hardware : SPB::flow_control::none));
#elif ASIO_VERSION < 101200 && defined(__linux__)
    // Workaround to set some options for the port manually. This is done in
    // ASIO, but until v1.12.0 there was a bug which doesn't enable relevant
    // code. Fixed by commit: https://github.com/boostorg/asio/commit/619cea4356
    {
      int fd = serial_dev.native_handle();

      termios tio;
      tcgetattr(fd, &tio);

      // Set hardware flow control settings
      if (hwflow) {
        tio.c_iflag &= ~(IXOFF | IXON);
        tio.c_cflag |= CRTSCTS;
      } else {
        tio.c_iflag &= ~(IXOFF | IXON);
        tio.c_cflag &= ~CRTSCTS;
      }

      // Set serial port to "raw" mode to prevent EOF exit.
      cfmakeraw(&tio);

      // Commit settings
      tcsetattr(fd, TCSANOW, &tio);
    }
#endif

#if defined(__linux__)
    // Enable low latency mode on Linux
    {
      int fd = serial_dev.native_handle();

      struct serial_struct ser_info;
      ioctl(fd, TIOCGSERIAL, &ser_info);

      ser_info.flags |= ASYNC_LOW_LATENCY;

      ioctl(fd, TIOCSSERIAL, &ser_info);
    }
#endif
<<<<<<< HEAD
  } catch (asio::system_error & err) {
    throw DeviceError("serial", err);
  }

  // NOTE: shared_from_this() should not be used in constructors
=======
	}
	catch (boost::system::system_error &err) {
		throw DeviceError("serial", err);
	}
}

MAVConnSerial::~MAVConnSerial()
{
	close();
}

void MAVConnSerial::connect(
		const ReceivedCb &cb_handle_message,
		const ClosedCb &cb_handle_closed_port)
{
	message_received_cb = cb_handle_message;
	port_closed_cb = cb_handle_closed_port;
>>>>>>> c3f50918

  // give some work to io_service before start
  io_service.post(std::bind(&MAVConnSerial::do_read, this));

  // run io_service for async io
  io_thread = std::thread(
    [this]() {
      utils::set_this_thread_name("mserial%zu", conn_id);
      io_service.run();
    });
}

<<<<<<< HEAD
MAVConnSerial::~MAVConnSerial()
{
  close();
}

=======
>>>>>>> c3f50918
void MAVConnSerial::close()
{
  lock_guard lock(mutex);
  if (!is_open()) {
    return;
  }

  serial_dev.cancel();
  serial_dev.close();

  io_service.stop();

  if (io_thread.joinable()) {
    io_thread.join();
  }

  io_service.reset();

  if (port_closed_cb) {
    port_closed_cb();
  }
}

void MAVConnSerial::send_bytes(const uint8_t * bytes, size_t length)
{
  if (!is_open()) {
    CONSOLE_BRIDGE_logError(PFXd "send: channel closed!", conn_id);
    return;
  }

  {
    lock_guard lock(mutex);

    if (tx_q.size() >= MAX_TXQ_SIZE) {
      throw std::length_error("MAVConnSerial::send_bytes: TX queue overflow");
    }

    tx_q.emplace_back(bytes, length);
  }
  io_service.post(std::bind(&MAVConnSerial::do_write, shared_from_this(), true));
}

void MAVConnSerial::send_message(const mavlink_message_t * message)
{
  assert(message != nullptr);

  if (!is_open()) {
    CONSOLE_BRIDGE_logError(PFXd "send: channel closed!", conn_id);
    return;
  }

  log_send(PFX, message);

  {
    lock_guard lock(mutex);

    if (tx_q.size() >= MAX_TXQ_SIZE) {
      throw std::length_error("MAVConnSerial::send_message: TX queue overflow");
    }

    tx_q.emplace_back(message);
  }
  io_service.post(std::bind(&MAVConnSerial::do_write, shared_from_this(), true));
}

void MAVConnSerial::send_message(const mavlink::Message & message, const uint8_t source_compid)
{
  if (!is_open()) {
    CONSOLE_BRIDGE_logError(PFXd "send: channel closed!", conn_id);
    return;
  }

  log_send_obj(PFX, message);

  {
    lock_guard lock(mutex);

    if (tx_q.size() >= MAX_TXQ_SIZE) {
      throw std::length_error("MAVConnSerial::send_message: TX queue overflow");
    }

    tx_q.emplace_back(message, get_status_p(), sys_id, source_compid);
  }
  io_service.post(std::bind(&MAVConnSerial::do_write, shared_from_this(), true));
}

void MAVConnSerial::do_read(void)
{
  auto sthis = shared_from_this();
  serial_dev.async_read_some(
    buffer(rx_buf),
    [sthis](error_code error, size_t bytes_transferred) {
      if (error) {
        CONSOLE_BRIDGE_logError(PFXd "receive: %s", sthis->conn_id, error.message().c_str());
        sthis->close();
        return;
      }

      sthis->parse_buffer(PFX, sthis->rx_buf.data(), sthis->rx_buf.size(), bytes_transferred);
      sthis->do_read();
    });
}

void MAVConnSerial::do_write(bool check_tx_state)
{
  if (check_tx_state && tx_in_progress) {
    return;
  }

  lock_guard lock(mutex);
  if (tx_q.empty()) {
    return;
  }

  tx_in_progress = true;
  auto sthis = shared_from_this();
  auto & buf_ref = tx_q.front();
  serial_dev.async_write_some(
    buffer(buf_ref.dpos(), buf_ref.nbytes()),
    [sthis, &buf_ref](error_code error, size_t bytes_transferred) {
      assert(ssize_t(bytes_transferred) <= buf_ref.len);

      if (error) {
        CONSOLE_BRIDGE_logError(PFXd "write: %s", sthis->conn_id, error.message().c_str());
        sthis->close();
        return;
      }

      sthis->iostat_tx_add(bytes_transferred);
      lock_guard lock(sthis->mutex);

      if (sthis->tx_q.empty()) {
        sthis->tx_in_progress = false;
        return;
      }

      buf_ref.pos += bytes_transferred;
      if (buf_ref.nbytes() == 0) {
        sthis->tx_q.pop_front();
      }

      if (!sthis->tx_q.empty()) {
        sthis->do_write(false);
      } else {
        sthis->tx_in_progress = false;
      }
    });
}

}  // namespace mavconn<|MERGE_RESOLUTION|>--- conflicted
+++ resolved
@@ -105,31 +105,22 @@
       ioctl(fd, TIOCSSERIAL, &ser_info);
     }
 #endif
-<<<<<<< HEAD
   } catch (asio::system_error & err) {
     throw DeviceError("serial", err);
   }
-
-  // NOTE: shared_from_this() should not be used in constructors
-=======
-	}
-	catch (boost::system::system_error &err) {
-		throw DeviceError("serial", err);
-	}
 }
 
 MAVConnSerial::~MAVConnSerial()
 {
-	close();
+  close();
 }
 
 void MAVConnSerial::connect(
-		const ReceivedCb &cb_handle_message,
-		const ClosedCb &cb_handle_closed_port)
-{
-	message_received_cb = cb_handle_message;
-	port_closed_cb = cb_handle_closed_port;
->>>>>>> c3f50918
+  const ReceivedCb & cb_handle_message,
+  const ClosedCb & cb_handle_closed_port)
+{
+  message_received_cb = cb_handle_message;
+  port_closed_cb = cb_handle_closed_port;
 
   // give some work to io_service before start
   io_service.post(std::bind(&MAVConnSerial::do_read, this));
@@ -142,14 +133,7 @@
     });
 }
 
-<<<<<<< HEAD
-MAVConnSerial::~MAVConnSerial()
-{
-  close();
-}
-
-=======
->>>>>>> c3f50918
+
 void MAVConnSerial::close()
 {
   lock_guard lock(mutex);
